--- conflicted
+++ resolved
@@ -1,4 +1,3 @@
-<<<<<<< HEAD
 # v0.6.0 2014-04-xx
 
 Changes:
@@ -6,13 +5,12 @@
 * Do strict 1:1 mutation-subject : test matching
 * Add support for require highjack based zombification
 * Mutant self hosting coverage targets on CI
-=======
+
 # v0.5.11 2014-04-07
 
 Changes:
 
 * Fix crash on while and until without body
->>>>>>> d67e52ba
 
 # v0.5.10 2014-04-06
 
