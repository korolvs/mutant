<<<<<<< HEAD
# v0.2.4 2012-12-08

* [feature] Add --debug flag for showing killer output and mutation
* [feature] Run noop mutation per subject to guard against initial failing specs
* [feature] Mutate default into required arguments
* [feature] Mutate default literals
* [feature] Mutate unwinding of pattern args |(a, b), c] => |a, b, c|
* [feature] Mutate define and block arguments
* [feature] Mutate block arguments, inklusive pattern args
* [feature] Recurse into block bodies
* [fixed] Crash on mutating yield, added a noop for now
* [fixed] Crash on singleton methods defined on other than constants or self

[Compare v0.2.3..v0.2.4](https://github.com/mbj/mutant/compare/v0.2.1...v0.2.2)
=======
# v0.2.4 2012-12-12

* [fixed] Correctly vendor inflector
>>>>>>> 8524a04e

# v0.2.3 2012-12-08

* [fixed] Prepend extra elements to hash and array instead of append. This fixes unkillable mutators in parallel assignments!

[Compare v0.2.2..v0.2.3](https://github.com/mbj/mutant/compare/v0.2.1...v0.2.2)

# v0.2.2 2012-12-07

* [feature] Add a shitload of operator expansions for dm2 strategy

[Compare v0.2.1..v0.2.2](https://github.com/mbj/mutant/compare/v0.2.1...v0.2.2)

# v0.2.1 2012-12-07

* [fixed] Crash on unavailable source location
* [fixed] Incorrect handling of if and unless statements 
* [fixed] Expand Foo#initialize to spec/unit/foo in rspec dm2 strategy
* [fixed] Correctly expand [] to element_reader_spec.rb in rspec dm2 strategy
* [fixed] Correctly expand []= to element_writer_spec.rb in rspec dm2 strategy
* [fixed] Correctly expand foo= to foo_writer_spec.rb in rspec dm2 strategy

[Compare v0.2.0..v0.2.1](https://github.com/mbj/mutant/compare/v0.2.0...v0.2.1)

# v0.2.0 2012-12-07

First public release!<|MERGE_RESOLUTION|>--- conflicted
+++ resolved
@@ -1,5 +1,4 @@
-<<<<<<< HEAD
-# v0.2.4 2012-12-08
+# v0.2.5 xxxx
 
 * [feature] Add --debug flag for showing killer output and mutation
 * [feature] Run noop mutation per subject to guard against initial failing specs
@@ -12,18 +11,19 @@
 * [fixed] Crash on mutating yield, added a noop for now
 * [fixed] Crash on singleton methods defined on other than constants or self
 
-[Compare v0.2.3..v0.2.4](https://github.com/mbj/mutant/compare/v0.2.1...v0.2.2)
-=======
+[Compare v0.2.4..v0.2.5](https://github.com/mbj/mutant/compare/v0.2.4...v0.2.5)
+
 # v0.2.4 2012-12-12
 
 * [fixed] Correctly vendor inflector
->>>>>>> 8524a04e
+
+[Compare v0.2.3..v0.2.4](https://github.com/mbj/mutant/compare/v0.2.3...v0.2.4)
 
 # v0.2.3 2012-12-08
 
 * [fixed] Prepend extra elements to hash and array instead of append. This fixes unkillable mutators in parallel assignments!
 
-[Compare v0.2.2..v0.2.3](https://github.com/mbj/mutant/compare/v0.2.1...v0.2.2)
+[Compare v0.2.2..v0.2.3](https://github.com/mbj/mutant/compare/v0.2.2...v0.2.3)
 
 # v0.2.2 2012-12-07
 
