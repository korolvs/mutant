--- conflicted
+++ resolved
@@ -20,11 +20,7 @@
   gem.add_runtime_dependency('descendants_tracker', '~> 0.0.1')
   gem.add_runtime_dependency('backports',           '~> 2.7.0')
   gem.add_runtime_dependency('adamantium',          '~> 0.0.5')
-<<<<<<< HEAD
-  gem.add_runtime_dependency('inflecto',            '~> 0.0.1')
-=======
   gem.add_runtime_dependency('inflecto',            '~> 0.0.2')
->>>>>>> 76d833be
   gem.add_runtime_dependency('equalizer',           '~> 0.0.1')
   gem.add_runtime_dependency('abstract_type',       '~> 0.0.2')
   gem.add_runtime_dependency('diff-lcs',            '~> 1.1.3')
