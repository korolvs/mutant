# encoding: utf-8

require 'equalizer'
require 'devtools/spec_helper'

if ENV['COVERAGE'] == 'true'
  require 'simplecov'
  require 'coveralls'

  SimpleCov.formatter = SimpleCov::Formatter::MultiFormatter[
    SimpleCov::Formatter::HTMLFormatter,
    Coveralls::SimpleCov::Formatter
 ]

  SimpleCov.start do
    command_name     'spec:unit'
    add_filter       'config'
    add_filter       'spec'
    add_filter       'test_app'
<<<<<<< HEAD
    minimum_coverage 89.55  # TODO: raise this to 100, then mutation test
=======
    minimum_coverage 89.65  # TODO: raise this to 100, then mutation test
>>>>>>> b2d73437
  end
end

require 'mutant'

$LOAD_PATH << File.join(TestApp.root, 'lib')

require 'test_app'

module Fixtures
  AST_CACHE = Mutant::Cache.new
end

module ParserHelper
  def generate(node)
    Unparser.unparse(node)
  end

  def parse(string)
    Parser::CurrentRuby.parse(string)
  end
end

RSpec.configure do |config|
  config.include(CompressHelper)
  config.include(ParserHelper)
  config.include(Mutant::NodeHelpers)
  config.mock_with :rspec do |rspec|
    rspec.syntax = [:expect, :should]
  end
end<|MERGE_RESOLUTION|>--- conflicted
+++ resolved
@@ -17,11 +17,7 @@
     add_filter       'config'
     add_filter       'spec'
     add_filter       'test_app'
-<<<<<<< HEAD
-    minimum_coverage 89.55  # TODO: raise this to 100, then mutation test
-=======
     minimum_coverage 89.65  # TODO: raise this to 100, then mutation test
->>>>>>> b2d73437
   end
 end
 
