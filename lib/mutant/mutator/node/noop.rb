--- conflicted
+++ resolved
@@ -8,7 +8,6 @@
         handle(Rubinius::AST::Self)
 
         # Currently unhandled node classes. Feel free to contribute your mutator!
-<<<<<<< HEAD
         #
         # FIXME: This list is mixed with some 1.8 only nodes that should be extracted
         # 
@@ -41,6 +40,7 @@
           OpAssignOr19
           BlockPass19
           OpAssign1
+          NthRef
           OpAssign2
           SplatValue
           ConstantAccess
@@ -50,43 +50,6 @@
         ).each do |name|
           handle(Rubinius::AST.const_get(name))
         end
-=======
-        handle(Rubinius::AST::ZSuper)
-        handle(Rubinius::AST::ElementAssignment)
-        handle(Rubinius::AST::AttributeAssignment)
-        handle(Rubinius::AST::Not)
-        handle(Rubinius::AST::And)
-        handle(Rubinius::AST::Or)
-        handle(Rubinius::AST::Defined)
-        handle(Rubinius::AST::Super)
-        handle(Rubinius::AST::Next)
-        handle(Rubinius::AST::Break)
-        handle(Rubinius::AST::Match3)
-        handle(Rubinius::AST::ZSuper)
-        handle(Rubinius::AST::MultipleAssignment)
-        handle(Rubinius::AST::ScopedConstant)
-        handle(Rubinius::AST::LocalVariableAccess)
-        handle(Rubinius::AST::InstanceVariableAccess)
-        handle(Rubinius::AST::GlobalVariableAccess)
-        handle(Rubinius::AST::ClassVariableAccess)
-        handle(Rubinius::AST::ToplevelConstant)
-        handle(Rubinius::AST::Ensure)
-        handle(Rubinius::AST::Rescue)
-        handle(Rubinius::AST::DynamicString)
-        handle(Rubinius::AST::DynamicSymbol)
-        handle(Rubinius::AST::DynamicRegex)
-        handle(Rubinius::AST::File)
-        handle(Rubinius::AST::NthRef)
-        handle(Rubinius::AST::OpAssignOr19)
-        handle(Rubinius::AST::BlockPass19)
-        handle(Rubinius::AST::OpAssign1)
-        handle(Rubinius::AST::OpAssign2)
-        handle(Rubinius::AST::SplatValue)
-        handle(Rubinius::AST::ConstantAccess)
-        handle(Rubinius::AST::Yield)
-        handle(Rubinius::AST::Begin)
-        handle(Rubinius::AST::Rescue)
->>>>>>> b1374d7e
       
       private
 
